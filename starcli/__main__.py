--- conflicted
+++ resolved
@@ -15,18 +15,17 @@
     help="Specify repo creation date in ISO8601 format YYYY-MM-DD",
 )
 @click.option(
-<<<<<<< HEAD
     "--topics",
     "-t",
     default="",
     multiple=True,
     help="Search by topic. Can be specified multiple times. Multiple topics will be conjugated using &",
-=======
+)
+@click.option(
     "--last-updated",
     "-u",
     default="",
     help="Filter repos based on time of last update in ISO8601 format YYYY-MM-DD",
->>>>>>> 67ab49fc
 )
 @click.option(
     "--layout",
@@ -59,12 +58,10 @@
     "--long-stats", is_flag=True, help="Print the actual stats[1300 instead of 1.3k]",
 )
 @click.option("--debug", is_flag=True, default=False, help="Turn on debugging mode")
-<<<<<<< HEAD
-def cli(lang, date_created, layout, stars, topics, limit_results, order, long_stats, debug):
-=======
 def cli(
     lang,
     date_created,
+    topics,
     last_updated,
     layout,
     stars,
@@ -73,30 +70,17 @@
     long_stats,
     debug,
 ):
->>>>>>> 67ab49fc
     """ Browse trending repos on GitHub by stars """
     if debug:
         import logging
 
         debug_requests_on()
 
-<<<<<<< HEAD
-    tmp_repos = search(lang, date_created, stars, topics, debug, order)
-    if not tmp_repos:  # if search() returned None
-        return
-
-    repos = []
-    if len(tmp_repos) > limit_results:
-        repos.extend(tmp_repos[:limit_results])
-    else:
-        repos.extend(tmp_repos)
-=======
-    tmp_repos = search(lang, date_created, last_updated, stars, debug, order)
+    tmp_repos = search(lang, date_created, last_updated, stars, topics, debug, order)
     if not tmp_repos:  # if search() returned None
         return
 
     repos = tmp_repos[0:limit_results]
->>>>>>> 67ab49fc
 
     if not long_stats:
         for repo in repos:
