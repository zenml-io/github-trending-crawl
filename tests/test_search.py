--- conflicted
+++ resolved
@@ -16,7 +16,6 @@
         assert repo["html_url"] == "https://github.com/" + repo["full_name"]
 
 
-<<<<<<< HEAD
 def test_search_topic():
     """ Test the search functionality from starcli.search """
     repos = search(language="python", topics=["deezer"])
@@ -28,9 +27,9 @@
         assert (repo["description"] == None) or repo["description"]
         assert repo["full_name"].count("/") >= 1
         assert repo["html_url"] == "https://github.com/" + repo["full_name"]
-=======
+
+
 def test_no_results():
     """ Test if no search results found """
     repos = search("python", "2020-01-01", "2019-01-01")
-    assert repos == []
->>>>>>> 67ab49fc
+    assert repos == []